--- conflicted
+++ resolved
@@ -801,13 +801,12 @@
     // master initialization. See HBASE-5916.
     this.serverManager.clearDeadServersWithSameHostNameAndPortOfOnlineServer();
 
-<<<<<<< HEAD
     // Check and set the znode ACLs if needed in case we are overtaking a non-secure configuration
     status.setStatus("Checking ZNode ACLs");
     zooKeeper.checkAndSetZNodeAcls();
 
     status.setStatus("Calling postStartMaster coprocessors");
-=======
+
     this.expiredMobFileCleanerChore = new ExpiredMobFileCleanerChore(this);
     getChoreService().scheduleChore(expiredMobFileCleanerChore);
 
@@ -822,7 +821,6 @@
     }
     this.mobCompactThread = new MasterMobCompactionThread(this);
 
->>>>>>> 7ddae393
     if (this.cpHost != null) {
       // don't let cp initialization errors kill the master
       try {
